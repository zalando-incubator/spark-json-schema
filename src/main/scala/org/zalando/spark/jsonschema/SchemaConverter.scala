package org.zalando.spark.jsonschema

import org.apache.spark.sql.types._
import play.api.libs.json._

import scala.annotation.tailrec
import scala.io.Source

/**
 * Schema Converter for getting schema in json format into a spark Structure
 *
 * The given schema for spark has almost no validity checks, so it will make sense
 * to combine this with the schema-validator. For loading data with schema, data is converted
 * to the type given in the schema. If this is not possible the whole row will be null (!).
 * A field can be null if its type is a 2-element array, one of which is "null". The converted
 * schema doesn't check for 'enum' fields, i.e. fields which are limited to a given set.
 * It also doesn't check for required fields or if additional properties are set to true
 * or false. If a field is specified in the schema, than you can select it and it will
 * be null if missing. If a field is not in the schema, it cannot be selected even if
 * given in the dataset.
 *
 */
case class SchemaType(typeName: String, nullable: Boolean)

object SchemaConverter {

  val SchemaFieldName = "name"
  val SchemaFieldType = "type"
  val SchemaFieldId = "id"
  val SchemaStructContents = "properties"
  val SchemaArrayContents = "items"
  val SchemaRoot = "/"
  val TypeMap = Map(
    "string" -> StringType,
    "number" -> DoubleType,
    "float" -> FloatType,
    "integer" -> LongType,
    "boolean" -> BooleanType,
    "object" -> StructType,
    "array" -> ArrayType
  )

  def convertContent(schemaContent: String): StructType = convert(parseSchemaJson(schemaContent))

  def convert(inputPath: String): StructType = convert(loadSchemaJson(inputPath))

  def convert(inputSchema: JsValue): StructType = {
    val name = getJsonName(inputSchema)
    val typeName = getJsonType(inputSchema).typeName
    if (name == SchemaRoot && typeName == "object") {
      val properties = (inputSchema \ SchemaStructContents).as[JsObject]
      convertJsonStruct(new StructType, properties, properties.keys.toList)
    } else {
      throw new IllegalArgumentException(
        s"schema needs root level called <$SchemaRoot> and root type <object>. " +
          s"Current root is <$name> and type is <$typeName>"
      )
    }
  }

  def getJsonName(json: JsValue): String = (json \ SchemaFieldName).as[String]

  def getJsonId(json: JsValue): String = (json \ SchemaFieldId).as[String]

  def getJsonType(json: JsValue): SchemaType = {
    val id = getJsonId(json)

    (json \ SchemaFieldType).getOrElse(JsNull) match {
      case JsString(s) => SchemaType(s, nullable = false)
      case JsArray(array) if array.size == 2 =>
        array.find(_ != JsString("null"))
          .map(i => SchemaType(i.as[String], nullable = true))
          .getOrElse {
            throw new IllegalArgumentException(
              s"Incorrect definition of a nullable parameter at <$id>"
            )
          }
      case JsNull => throw new IllegalArgumentException(s"No <$SchemaType> in schema at <$id>")
      case t => throw new IllegalArgumentException(
        s"Unsupported type <${t.toString}> in schema at <$id>"
      )
    }
  }

  private def parseSchemaJson(schemaContent: String) = Json.parse(schemaContent)

  def loadSchemaJson(filePath: String): JsValue = {
<<<<<<< HEAD
    val source = Source.fromFile(filePath)
    try {
      parseSchemaJson(source.getLines.mkString)
    } finally {
      source.close()
    }
=======
    val relPath = getClass.getResource(filePath)
    require(relPath != null, s"Path can not be reached: $filePath")
    parseSchemaJson(Source.fromURL(relPath).mkString)
>>>>>>> c5702af9
  }

  @tailrec
  private def convertJsonStruct(schema: StructType, json: JsObject, jsonKeys: List[String]): StructType = {
    jsonKeys match {
      case Nil => schema
      case head :: tail =>
        val enrichedSchema = addJsonField(schema, (json \ head).as[JsValue])
        convertJsonStruct(enrichedSchema, json, tail)
    }
  }

  private def addJsonField(schema: StructType, json: JsValue): StructType = {
    val fieldType = getJsonType(json)
    val (dataType, nullable) = TypeMap(fieldType.typeName) match {

      case dataType: DataType =>
        (dataType, fieldType.nullable)

      case ArrayType =>
        val dataType = ArrayType(getDataType(json, JsPath \ SchemaArrayContents \ SchemaStructContents))
        (dataType, getJsonType(json).nullable)

      case StructType =>
        val dataType = getDataType(json, JsPath \ SchemaStructContents)
        (dataType, getJsonType(json).nullable)
    }

    schema.add(getJsonName(json), dataType, nullable = nullable)
  }

  private def getDataType(json: JsValue, contentPath: JsPath): DataType = {
    val content = contentPath.asSingleJson(json).as[JsObject]
    convertJsonStruct(new StructType, content, content.keys.toList)
  }
}<|MERGE_RESOLUTION|>--- conflicted
+++ resolved
@@ -85,18 +85,9 @@
   private def parseSchemaJson(schemaContent: String) = Json.parse(schemaContent)
 
   def loadSchemaJson(filePath: String): JsValue = {
-<<<<<<< HEAD
-    val source = Source.fromFile(filePath)
-    try {
-      parseSchemaJson(source.getLines.mkString)
-    } finally {
-      source.close()
-    }
-=======
     val relPath = getClass.getResource(filePath)
     require(relPath != null, s"Path can not be reached: $filePath")
     parseSchemaJson(Source.fromURL(relPath).mkString)
->>>>>>> c5702af9
   }
 
   @tailrec
