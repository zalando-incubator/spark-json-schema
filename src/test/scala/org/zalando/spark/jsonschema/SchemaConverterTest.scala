package org.zalando.spark.jsonschema

import org.apache.spark.sql.AnalysisException
import org.apache.spark.sql.types._
<<<<<<< HEAD
import org.scalatest.{FunSuite, Matchers}
import org.zalando.spark.jsonschema.SparkTestEnv._

class SchemaConverterTest extends FunSuite with Matchers {

  val expectedStruct = StructType(Array(
    StructField("object", StructType(Array(
      StructField("item1", StringType, nullable = false),
      StructField("item2", StringType, nullable = false)
    )), nullable = false),
    StructField("array", ArrayType(StructType(Array(
      StructField("itemProperty1", StringType, nullable = false),
      StructField("itemProperty2", DoubleType, nullable = false)
    ))), nullable = false),
    StructField("structure", StructType(Array(
      StructField("nestedArray", ArrayType(StructType(Array(
        StructField("key", StringType, nullable = false),
        StructField("value", LongType, nullable = false)
      ))), nullable = false)
    )), nullable = false),
    StructField("integer", LongType, nullable = false),
    StructField("string", StringType, nullable = false),
    StructField("number", DoubleType, nullable = false),
    StructField("float", FloatType, nullable = false),
    StructField("nullable", DoubleType, nullable = true),
    StructField("boolean", BooleanType, nullable = false),
    StructField("additionalProperty", StringType, nullable = false)
  ))

  test("should convert schema.json into spark StructType") {
    val testSchema = SchemaConverter.convert(getClass.getResource("/testJsonSchema.json").getPath)
=======
import org.scalatest.{ FunSuite, Matchers }
import org.zalando.spark.jsonschema.SparkTestEnv._

class SchemaConverterTest extends FunSuite with Matchers {

  val expectedStruct = StructType(Array(
    StructField("object", StructType(Array(
      StructField("item1", StringType, nullable = false),
      StructField("item2", StringType, nullable = false)
    )), nullable = false),
    StructField("array", ArrayType(StructType(Array(
      StructField("itemProperty1", StringType, nullable = false),
      StructField("itemProperty2", DoubleType, nullable = false)
    ))), nullable = false),
    StructField("structure", StructType(Array(
      StructField("nestedArray", ArrayType(StructType(Array(
        StructField("key", StringType, nullable = false),
        StructField("value", LongType, nullable = false)
      ))), nullable = false)
    )), nullable = false),
    StructField("integer", LongType, nullable = false),
    StructField("string", StringType, nullable = false),
    StructField("number", DoubleType, nullable = false),
    StructField("float", FloatType, nullable = false),
    StructField("nullable", DoubleType, nullable = true),
    StructField("boolean", BooleanType, nullable = false),
    StructField("additionalProperty", StringType, nullable = false)
  ))

  test("should convert schema.json into spark StructType") {
    val testSchema = SchemaConverter.convert("/testJsonSchema.json")
    assert(testSchema === expectedStruct)
  }

  test("should convert schema.json content into spark StructType") {
    val testSchema = SchemaConverter.convertContent(getTestResourceContent("/testJsonSchema.json"))
>>>>>>> c5702af9
    assert(testSchema === expectedStruct)
  }

  test("should convert schema.json content into spark StructType") {
    val testSchema = SchemaConverter.convertContent(getTestResourceContent("/testJsonSchema.json"))
    assert(testSchema === expectedStruct)
  }

  test("data fields with only nulls shouldn't be removed") {
    val schema = SchemaConverter.convert("/testJsonSchema2.json")

    val jsonString = sparkContext.parallelize(Seq(
      """{"name": "aaa", "address": {}, "foo": "bar"}""",
      """{"name": "bbb", "address": {}}"""
    ))

    // without SchemaConverter
    val dbNoSchema = sqlContext.read.json(jsonString)
    assert(dbNoSchema.schema != schema)
    assert(dbNoSchema.schema === StructType(Array(
      StructField("foo", StringType, nullable = true),
      StructField("name", StringType, nullable = true)
    )))
    assert(dbNoSchema.select("name").collect()(0)(0) === "aaa")
    intercept[AnalysisException] {
      dbNoSchema.select("address")
    }
    assert(dbNoSchema.select("foo").collect()(0)(0) === "bar")

    // with SchemaConverter
    val dbWithSchema = sqlContext.read.schema(schema).json(jsonString)
    assert(dbWithSchema.schema === schema)
    assert(dbWithSchema.select("name").collect()(0)(0) === "aaa")
    assert(dbWithSchema.select("address.zip").collect()(0)(0) === null)
    intercept[AnalysisException] {
      dbWithSchema.select("foo")
    }
  }
}<|MERGE_RESOLUTION|>--- conflicted
+++ resolved
@@ -2,39 +2,6 @@
 
 import org.apache.spark.sql.AnalysisException
 import org.apache.spark.sql.types._
-<<<<<<< HEAD
-import org.scalatest.{FunSuite, Matchers}
-import org.zalando.spark.jsonschema.SparkTestEnv._
-
-class SchemaConverterTest extends FunSuite with Matchers {
-
-  val expectedStruct = StructType(Array(
-    StructField("object", StructType(Array(
-      StructField("item1", StringType, nullable = false),
-      StructField("item2", StringType, nullable = false)
-    )), nullable = false),
-    StructField("array", ArrayType(StructType(Array(
-      StructField("itemProperty1", StringType, nullable = false),
-      StructField("itemProperty2", DoubleType, nullable = false)
-    ))), nullable = false),
-    StructField("structure", StructType(Array(
-      StructField("nestedArray", ArrayType(StructType(Array(
-        StructField("key", StringType, nullable = false),
-        StructField("value", LongType, nullable = false)
-      ))), nullable = false)
-    )), nullable = false),
-    StructField("integer", LongType, nullable = false),
-    StructField("string", StringType, nullable = false),
-    StructField("number", DoubleType, nullable = false),
-    StructField("float", FloatType, nullable = false),
-    StructField("nullable", DoubleType, nullable = true),
-    StructField("boolean", BooleanType, nullable = false),
-    StructField("additionalProperty", StringType, nullable = false)
-  ))
-
-  test("should convert schema.json into spark StructType") {
-    val testSchema = SchemaConverter.convert(getClass.getResource("/testJsonSchema.json").getPath)
-=======
 import org.scalatest.{ FunSuite, Matchers }
 import org.zalando.spark.jsonschema.SparkTestEnv._
 
@@ -66,12 +33,6 @@
 
   test("should convert schema.json into spark StructType") {
     val testSchema = SchemaConverter.convert("/testJsonSchema.json")
-    assert(testSchema === expectedStruct)
-  }
-
-  test("should convert schema.json content into spark StructType") {
-    val testSchema = SchemaConverter.convertContent(getTestResourceContent("/testJsonSchema.json"))
->>>>>>> c5702af9
     assert(testSchema === expectedStruct)
   }
 
